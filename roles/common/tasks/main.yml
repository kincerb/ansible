---
<<<<<<< HEAD
- name: Create config/bin directories in home
  become: no
  file:
    path: '{{ item.path }}'
    state: directory
    mode: '{{ item.mode }}'
  loop:
    - { path: '{{ config_directory }}', mode: '0750' }
    - { path: '{{ home_bin_directory }}', mode: '0750' }
    - { path: '{{ ssh_directory }}', mode: '0750' }
    - { path: '{{ ssh_socket_directory }}', mode: '0750' }
    - { path: '{{ projects_directory }}', mode: '0750' }
    - { path: '{{ home_directory }}', mode: '0750' }
    - { path: '{{ home_directory }}/.vim', mode: '0750' }
=======
- name: Create sudoers.d file for kincerb
  copy:
    src: 01-kincerb
    dest: /etc/sudoers.d/01-kincerb
    owner: root
    group: root
    mode: 0600
>>>>>>> a6f40ed3

- name: Import common tasks for ubuntu
  import_tasks: ubuntu.yml
  when: ansible_facts['os_family']|lower == 'debian'

- name: Import common tasks for RHEL
  import_tasks: redhat.yml
  when: ansible_facts['os_family']|lower == 'redhat'

- name: Import common tasks for Suse
  import_tasks: suse.yml
  when: ansible_facts['os_family']|lower == 'suse'

- name: Import common tasks for Arch
  import_tasks: arch.yml
  when: ansible_facts['os_family']|lower == 'archlinux'

<<<<<<< HEAD
- name: Import font tasks
  import_tasks: fonts.yml

- name: Clone config-files to setup shell
  become: no
  git:
    repo: 'https://github.com/kincerb/config-files.git'
    dest: '{{ projects_directory }}/config-files'
=======
- name: Setup various config files from git repo
  block:
    - name: Create config/bin directories in home
      file:
        path: '{{ item.path }}'
        state: directory
        mode: '{{ item.mode }}'
      loop:
        - { path: '{{ config_directory }}', mode: '0750' }
        - { path: '{{ home_bin_directory }}', mode: '0750' }
        - { path: '{{ ssh_directory }}', mode: '0750' }
        - { path: '{{ ssh_socket_directory }}', mode: '0750' }
        - { path: '{{ projects_directory }}', mode: '0750' }
        - { path: '{{ home_directory }}', mode: '0750' }
        - { path: '{{ home_directory }}/.vim', mode: '0750' }
>>>>>>> a6f40ed3

    - name: Clone config-files to setup shell
      git:
        repo: 'https://github.com/kincerb/config-files.git'
        dest: '{{ projects_directory }}/config-files'
        version: master

    - name: Set permissions for executables in config-files
      file:
        path: '{{ item }}'
        mode: '0750'
      loop:
        - '{{ projects_directory }}/config-files/bin/git-helper.py'
        - '{{ projects_directory }}/config-files/bin/ssh-connd.py'
        - '{{ projects_directory }}/config-files/bin/tmux-send-keys.sh'

    - name: Add SSH public keys from config-files
      ansible.posix.authorized_key:
        user: kincerb
        state: present
        key: '{{ item }}'
      with_file:
        - '{{ projects_directory }}/config-files/ssh/kincerb_gpg_auth1.pub'
        - '{{ projects_directory }}/config-files/ssh/kincerb_gpg_auth2.pub'

    - name: Create symlinks for config files
      file:
        src: '{{ item.src }}'
        dest: '{{ item.dest }}'
        state: link
      loop:
        - { src: '{{ projects_directory }}/config-files/bash.d', dest: '{{ config_directory }}/bash.d' }
        - { src: '{{ projects_directory }}/config-files/kitty', dest: '{{ config_directory }}/kitty' }
        - { src: '{{ projects_directory }}/config-files/tmux', dest: '{{ config_directory }}/tmux' }
        - { src: '{{ projects_directory }}/config-files/.vimrc', dest: '{{ home_directory }}/.vimrc' }
        - { src: '{{ projects_directory }}/config-files/.tmux.conf', dest: '{{ home_directory }}/.tmux.conf' }
        - { src: '{{ projects_directory }}/config-files/.ideavimrc', dest: '{{ home_directory }}/.ideavimrc' }
        - { src: '{{ projects_directory }}/config-files/.gitconfig', dest: '{{ home_directory }}/.gitconfig' }
        - { src: '{{ projects_directory }}/config-files/bin/git-helper.py', dest: '{{ home_bin_directory }}/git-helper.py' }
        - { src: '{{ projects_directory }}/config-files/bin/ssh-connd.py', dest: '{{ home_bin_directory }}/ssh-connd.py' }
        - { src: '{{ projects_directory }}/config-files/bin/tmux-send-keys.sh', dest: '{{ home_bin_directory }}/tmux-send-keys.sh' }
        - { src: '{{ projects_directory }}/config-files/vim/coc-settings.json', dest: '{{ home_directory }}/.vim/coc-settings.json' }

    - name: Source common.sh in default bashrc
      ansible.builtin.blockinfile:
        path: '{{ home_directory }}/.bashrc'
        state: present
        block: |
          if [ -f ~/.config/bash.d/common.sh ]; then
              source ~/.config/bash.d/common.sh
          fi
  become: false

<<<<<<< HEAD
- name: Create symlinks for config files
  become: no
  file:
    src: '{{ item.src }}'
    dest: '{{ item.dest }}'
    state: link
  loop:
    - { src: '{{ projects_directory }}/config-files/bash.d', dest: '{{ config_directory }}/bash.d' }
    - { src: '{{ projects_directory }}/config-files/kitty', dest: '{{ config_directory }}/kitty' }
    - { src: '{{ projects_directory }}/config-files/nvim', dest: '{{ config_directory }}/nvim' }
    - { src: '{{ projects_directory }}/config-files/tmux', dest: '{{ config_directory }}/tmux' }
    - { src: '{{ projects_directory }}/config-files/.vimrc', dest: '{{ home_directory }}/.vimrc' }
    - { src: '{{ projects_directory }}/config-files/.bashrc', dest: '{{ home_directory }}/.bashrc' }
    - { src: '{{ projects_directory }}/config-files/.tmux.conf', dest: '{{ home_directory }}/.tmux.conf' }
    - { src: '{{ projects_directory }}/config-files/.ideavimrc', dest: '{{ home_directory }}/.ideavimrc' }
    - { src: '{{ projects_directory }}/config-files/.gitconfig', dest: '{{ home_directory }}/.gitconfig' }
    - { src: '{{ projects_directory }}/config-files/bin/git-helper.py', dest: '{{ home_bin_directory }}/git-helper.py' }
    - { src: '{{ projects_directory }}/config-files/bin/ssh-connd.py', dest: '{{ home_bin_directory }}/ssh-connd.py' }
    - { src: '{{ projects_directory }}/config-files/bin/tmux-send-keys.sh', dest: '{{ home_bin_directory }}/tmux-send-keys.sh' }
    - { src: '{{ projects_directory }}/config-files/vim/coc-settings.json', dest: '{{ home_directory }}/.vim/coc-settings.json' }
=======

- name: Import sshd tasks
  import_tasks: sshd.yml
>>>>>>> a6f40ed3

- name: Import common python tasks
  import_tasks: python.yml
...<|MERGE_RESOLUTION|>--- conflicted
+++ resolved
@@ -1,20 +1,4 @@
 ---
-<<<<<<< HEAD
-- name: Create config/bin directories in home
-  become: no
-  file:
-    path: '{{ item.path }}'
-    state: directory
-    mode: '{{ item.mode }}'
-  loop:
-    - { path: '{{ config_directory }}', mode: '0750' }
-    - { path: '{{ home_bin_directory }}', mode: '0750' }
-    - { path: '{{ ssh_directory }}', mode: '0750' }
-    - { path: '{{ ssh_socket_directory }}', mode: '0750' }
-    - { path: '{{ projects_directory }}', mode: '0750' }
-    - { path: '{{ home_directory }}', mode: '0750' }
-    - { path: '{{ home_directory }}/.vim', mode: '0750' }
-=======
 - name: Create sudoers.d file for kincerb
   copy:
     src: 01-kincerb
@@ -22,7 +6,6 @@
     owner: root
     group: root
     mode: 0600
->>>>>>> a6f40ed3
 
 - name: Import common tasks for ubuntu
   import_tasks: ubuntu.yml
@@ -40,16 +23,6 @@
   import_tasks: arch.yml
   when: ansible_facts['os_family']|lower == 'archlinux'
 
-<<<<<<< HEAD
-- name: Import font tasks
-  import_tasks: fonts.yml
-
-- name: Clone config-files to setup shell
-  become: no
-  git:
-    repo: 'https://github.com/kincerb/config-files.git'
-    dest: '{{ projects_directory }}/config-files'
-=======
 - name: Setup various config files from git repo
   block:
     - name: Create config/bin directories in home
@@ -65,22 +38,60 @@
         - { path: '{{ projects_directory }}', mode: '0750' }
         - { path: '{{ home_directory }}', mode: '0750' }
         - { path: '{{ home_directory }}/.vim', mode: '0750' }
->>>>>>> a6f40ed3
+- name: Create config/bin directories in home
+  become: no
+  file:
+    path: '{{ item.path }}'
+    state: directory
+    mode: '{{ item.mode }}'
+  loop:
+    - { path: '{{ config_directory }}', mode: '0750' }
+    - { path: '{{ home_bin_directory }}', mode: '0750' }
+    - { path: '{{ ssh_directory }}', mode: '0750' }
+    - { path: '{{ ssh_socket_directory }}', mode: '0750' }
+    - { path: '{{ projects_directory }}', mode: '0750' }
+    - { path: '{{ home_directory }}', mode: '0750' }
+    - { path: '{{ home_directory }}/.vim', mode: '0750' }
 
+- name: Import common tasks for ubuntu
+  import_tasks: ubuntu.yml
+  when: ansible_facts['os_family']|lower == 'debian'
+
+- name: Import common tasks for RHEL
+  import_tasks: redhat.yml
+  when: ansible_facts['os_family']|lower == 'redhat'
+
+- name: Import common tasks for Suse
+  import_tasks: suse.yml
+  when: ansible_facts['os_family']|lower == 'suse'
+
+- name: Import common tasks for Arch
+  import_tasks: arch.yml
+  when: ansible_facts['os_family']|lower == 'archlinux'
+
+- name: Import font tasks
+  import_tasks: fonts.yml
+
+- name: Clone config-files to setup shell
+  become: no
+  git:
+    repo: 'https://github.com/kincerb/config-files.git'
+    dest: '{{ projects_directory }}/config-files'
     - name: Clone config-files to setup shell
       git:
         repo: 'https://github.com/kincerb/config-files.git'
         dest: '{{ projects_directory }}/config-files'
         version: master
 
-    - name: Set permissions for executables in config-files
-      file:
-        path: '{{ item }}'
-        mode: '0750'
-      loop:
-        - '{{ projects_directory }}/config-files/bin/git-helper.py'
-        - '{{ projects_directory }}/config-files/bin/ssh-connd.py'
-        - '{{ projects_directory }}/config-files/bin/tmux-send-keys.sh'
+- name: Set permissions for executables in config-files
+  become: false
+  file:
+    path: '{{ item }}'
+    mode: '0750'
+  loop:
+    - '{{ projects_directory }}/config-files/bin/git-helper.py'
+    - '{{ projects_directory }}/config-files/bin/ssh-connd.py'
+    - '{{ projects_directory }}/config-files/bin/tmux-send-keys.sh'
 
     - name: Add SSH public keys from config-files
       ansible.posix.authorized_key:
@@ -119,32 +130,9 @@
           fi
   become: false
 
-<<<<<<< HEAD
-- name: Create symlinks for config files
-  become: no
-  file:
-    src: '{{ item.src }}'
-    dest: '{{ item.dest }}'
-    state: link
-  loop:
-    - { src: '{{ projects_directory }}/config-files/bash.d', dest: '{{ config_directory }}/bash.d' }
-    - { src: '{{ projects_directory }}/config-files/kitty', dest: '{{ config_directory }}/kitty' }
-    - { src: '{{ projects_directory }}/config-files/nvim', dest: '{{ config_directory }}/nvim' }
-    - { src: '{{ projects_directory }}/config-files/tmux', dest: '{{ config_directory }}/tmux' }
-    - { src: '{{ projects_directory }}/config-files/.vimrc', dest: '{{ home_directory }}/.vimrc' }
-    - { src: '{{ projects_directory }}/config-files/.bashrc', dest: '{{ home_directory }}/.bashrc' }
-    - { src: '{{ projects_directory }}/config-files/.tmux.conf', dest: '{{ home_directory }}/.tmux.conf' }
-    - { src: '{{ projects_directory }}/config-files/.ideavimrc', dest: '{{ home_directory }}/.ideavimrc' }
-    - { src: '{{ projects_directory }}/config-files/.gitconfig', dest: '{{ home_directory }}/.gitconfig' }
-    - { src: '{{ projects_directory }}/config-files/bin/git-helper.py', dest: '{{ home_bin_directory }}/git-helper.py' }
-    - { src: '{{ projects_directory }}/config-files/bin/ssh-connd.py', dest: '{{ home_bin_directory }}/ssh-connd.py' }
-    - { src: '{{ projects_directory }}/config-files/bin/tmux-send-keys.sh', dest: '{{ home_bin_directory }}/tmux-send-keys.sh' }
-    - { src: '{{ projects_directory }}/config-files/vim/coc-settings.json', dest: '{{ home_directory }}/.vim/coc-settings.json' }
-=======
 
 - name: Import sshd tasks
   import_tasks: sshd.yml
->>>>>>> a6f40ed3
 
 - name: Import common python tasks
   import_tasks: python.yml
