---
- name: Install python packages as user
  become: false
  pip: 
    executable: pip3
    extra_args: --user
    name:
      - pipx
      - psutil
<<<<<<< HEAD
      - pyuv
=======

- name: Install python packages as user
  become: false
  pip: 
    executable: '{{ home_bin_directory }}/pipx'
    name: '{{ item }}'
  loop:
    - black
    - docformatter
    - flake8
    - isort
    - jedi-language-server
    - ranger-fm
>>>>>>> a6f40ed3
...<|MERGE_RESOLUTION|>--- conflicted
+++ resolved
@@ -1,27 +1,11 @@
 ---
 - name: Install python packages as user
   become: false
-  pip: 
+  pip:
     executable: pip3
     extra_args: --user
     name:
       - pipx
       - psutil
-<<<<<<< HEAD
       - pyuv
-=======
-
-- name: Install python packages as user
-  become: false
-  pip: 
-    executable: '{{ home_bin_directory }}/pipx'
-    name: '{{ item }}'
-  loop:
-    - black
-    - docformatter
-    - flake8
-    - isort
-    - jedi-language-server
-    - ranger-fm
->>>>>>> a6f40ed3
 ...